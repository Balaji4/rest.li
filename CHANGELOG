1.8.5
-----
(RB=138254)
Add pdsc file and validator for EmptyRecord.

(RB=138178)
Workaround bug in ScheduledThreadPoolExecutor that caused
delays when calling HttpClientFactory.shutdown().

<<<<<<< HEAD
(RB=139799)
Order subresources when restspec.json is exported. This avoids massive changes in restspec.json when
resources are added or removed. (This is due to internal use of HashMap.)
=======
(RB=140005)
add ClientBuilderUtil.addSuffixToBaseName.
>>>>>>> 65e21350

1.8.4
-----
(RB=137488)
Fix to PSON deserialization issues.
PSON responses should not deserialize correctly.
The default representation for PSON strings is now a length-encoded string.
All length encoded strings are now encoded with a two byte length by default.  This is a backwards-
incompatible change.

(RB=136944)
Allow Content-Types to include an optional Charset.  For now it is ignored, but including it will
no longer allow either the client or the server to be unable to parse the Content-Type.

1.8.3
-----
(RB=135225)
Fix UnsupportedOperationException from UnmodifiableMap in SimpleLoadBalancerState.

1.8.2
------
(RB=131451)
Add PatchTreeRecorder & PatchRequestRecorder to build patches that allow you to remove fields.

(RB=130545)
Allow clients to send request bodies in pson format. Upgraded servers will be
able to interpet bodies in pson format.

(RB=133781)
Remove legacy server code that uses ',' as separator for batch_get ids.  Correct format is "?ids=1&ids=2".

1.8.1
-----
Revert RB 126830 until compatibility issues are resolved.

1.8.0
-----
Increasing version to 1.8.0, because 126830 is wire-compatible, but compile-incompatible.

(RB=129457)
Modified D2ClientBuilder to accept load balancer factory as a parameter.

1.7.12
-----
(RB=130083)
Add RestliServlet to provide developers with a simple way to build a war using rest.li.

(RB=126830)
Deprecate the "items" field for the query parameters in idl. Array parameters use standard pdsc array format.
To make it backwards compatibile, request builders can still use Iterable parameters.
Fix bug that builder methods with Iterable<? extends DataTemplate> parameter are not working.

1.7.11
-----
(RB=130026)
Change build scripts to work with Gradle 1.3.

(RB=130083)
Add RestliServlet to provide developers with a simple way to build a war using rest.li.

1.7.10
-----
(RB=129645)
Add methods for common uses for ResponseFuture.getResponseEntity and RestClient.sendRequest(RequestBuilde ...)
client.sendRequest(builder.build()).getResponse().getEntity() can be simplified as follow to
client.sendRequest(builder).getResponseEntity();

1.7.9
-----
(RB=129334)
add try/catch to PropertyEvent runnables, add UnhandledExceptionHandler to NamedThreadFactory

(RB=129193)
fix a bug where the LoadBalancer config gets overwritten by empty map and causes D2 Strategy
to not instantiate properly

(RB=123406)
Change to allow clients to request data in pson-encoded format (and interpet pson-encoded data),
and for servers to be able to send pson-encoded responses.

Clients can signify that a response should be in pson format by sending the request with the
header "Accept-Type : application/x-pson".  The server will then encode the result in pson and
send it back with the header "Content-Type : application/x-pson". If the client recieves a
response with this header it will decode it with the pson codec.
    
Some headers will now work a bit differently:
Content-Type headers will no longer be sent with responses unless there is actual body content
to encode.  This change was made primarily to simplify picking the right header.  There's no
point in trying to figure out the right content-type header to send back if there isn't
actually any content to send.
Accept-Type headers can now be sent with requests.  The default client won't send Accept-Type
headers (same as the old code), but users can use the new RestClient constructor to create a
client that will send Accept-Type headers.  Right now there are four basic options for
Accept-Type headers:
 - no header: server will send back result as application/json.  This is required for backwards
   compatibility.
 - application/json highest quality in header: server will send back result as application/json
 - application/x-pson highest quality in header: server will send back result as
   application/x-pson.  If the server code is old, result will be sent back as application/json
 - */* highest quality in header: for now, server will send back result as application/json, if
   no other accept types are found.  However, the server will prefer to send back responses in
   formats that are explicitly mentioned in the header, even when they are lower quality than */*

(RB=128653)
ActionResponseDecoder.getEntity() will return Void.class if its fieldDef is 
null, to preserve compatibility from before the Action response changes.

(RB=128251)
Add javadoc to rest.li docgen and include restspec.json files as resource in rest.li server jars.

1.7.8
-----
(RB=119453)
Add default value handling for query parameter in complex type, including all DataTemplate subclasses, array of simple types and complex types.
Union can be used as query parameter type.

(RB=127439)
Fix NPE resulting from calling .getEntityClass() on an ActionResponseDecoder for a void-returning Action. 

1.7.7
-----
(RB=123370)
Add TextDataCodec to support serializing and deserializing to String, Writer and Reader.
Move getStringEncoding() from DataCodec to TextDataCodec interface. This is potentially
a backwards incompatible change.

Replace use of ByteArrayInputStream(string.getBytes(Data.UTF_8_CHARSET)) with new JacksonDataCodec
and SchemaParser APIs that take String as input.

1.7.6
-----
(RB=122933)
If union is named because it is typeref'ed, the typeref schema was
originally not available through the generated code. This change
add a new HasTyperefInfo interface. If the union is named through
through typeref, the generated subclass of UnionTemplate will also
implement this interface. This interface provides the TyperefInfo
of the typeref that names the union.

(RB=121895)
Fix encoding bug in QueryTunnel Util.
Make ByteString.toString() to return a summary instead of the whole
array as an Avro string.
HttpBridge for RPC requests should not log the whole entity.
Remove Entity body from Request/Response toString().

(RB=122813)
restli-docgen displays all nested subresources and related models in the JSON format.

1.7.5
-----
(RB=122512)
Move PsonDataCodec from test to main source dir.

1.7.4
-----
(RB=122372)
RequestContext should not be shared across requests in ParSeqRestClient

1.7.3
-----
(RB=122016)
Add support for Avro 1.6. To use Avro 1.6, depend on data-avro_1_6.
Also fix getBytes() to explicitly specify UTF-8. This has no impact
on platforms whose default encoding is UTF-8.

(RB=121948)
Add DataList serialization and deserialization to JacksonDataCodec.

1.7.2
-----
(RB=120743)
Infer order of include and fields properties of record if location information is not available.

Change generated and up-to-date log messages to info. This was useful initially for debugging. Since
it has not been a problem, changing to info will reduce build output noise from generator.

(RB=120925)
Add requisite maven configuration and pom generation to root build.gradle to enable releasing pegasus 
to maven central.

(RB=120249)
Copy 'pegasus' gradle plugin into pegasus codebase from RUM, so 3rd party developers have access to
the build tools required for a working development flow.  Also add maven central and maven local as repos
so developers can publish pegasus artifacts to their local repo and build standalone apps based on those
artifacts (this part will not be needed after we push pegasus artifacts to the maven central repo but 
helps in the short term).

(RB=119121)
Fixed an issue where Actions that declare their return types as primitives (return int instead of
Integer, for example) no longer fail while trying to coercer the response into the correct type.

1.7.1
-----
Bad build, not published

1.7.0
-----
(RB=116297)
Add Schema compatibility checker. See com.linkedin.data.schema.compatibility.CompatibilityChecker and
CompatibilityOptions for details.

There is a change in MessageList class to take a type parameter. This is binary compatible but may
result in unchecked compilation warning/errors (depending on compiler setting.) Impact should be
minimum since this class is mostly for use within pegasus. However, it leaked by data-transform
package by DataProcessingException. This has been fixed to use List<Message> instead of MessageList.

(RB=118831)
In idl compatibility checker, allow parameter optional to be upgraded to default, and allow default to be downgraded to optional.

(RB=119617)
Add PageIncrement.FIXED to better support post-filtered search result paging.

1.6.14
-----
(RB=118380)
Add handling of long queries via X-HTTP-Method-Override

(RB=118576)
In idl compatibility checker, allow finder AssocKey to be upgraded to AssocKeys, but disallow the opposite direction.

1.6.12
-----
(RB=118288)
Fix bug in Avro generator in which referenced schema is not generated even
if schema file or name is explicitly mentioned as input args to avro schema
generator.

(RB=117895)
Fix bug in Avro schema and data translator that occurs when optional typeref
of union present. Significantly improve test coverage for typeref for avro
data and schema translation.

(RB=118838)
Add Request.getResourcePath() to provide access to the resource path parts that uniquely identify what resource the request is for.

(RB=118345)
Fix a bug where @AssocKeys of CustomTypes would cause IDL generation to crash.
Added test cases for @AssocKeys of CustomTypes.

1.6.11
------
(RB=115603)
Fix a bug in DegraderLoadBalancerStrategyV2 and DegraderLoadBalancerStrategyV3 that will not recover if we reach complete degraded state

(RB=117601)
Changed RestSpecAnnotation.skipDefault default from false to true.

(RB=116643)
All sub-level idl custom annotations are always included in class level.

1.6.10
------
(RB=116608)
Preserve PropertyEventBusImpl constructor backward compatibility

1.6.9
-----
(RB=111712)
Split original Restli example server/client into two versions: Basic and D2. The Basic version does not contain any D2 features.
Improve the D2 version of server and client to fully utilize D2.
Add gradle tasks to start all the variants of servers and clients.
Add gradle task to write D2-related configuration to ZooKeeper.

(RB=111517)
Restore method signatures changed in 1.6.7 to preserve backward compatibility

1.6.8
-----
Revert "Don't log entity body in Rest{Request,Response}Impl.toString(), since it's likely to log sensitive data."

1.6.7
-----
(RB=111517)
Fix a bug in batching multiple get requests into one, and refactor query parameters handling in
Request and RequestBuilder hierarchy.

(RB=108674)
Custom Types will now work as keys.
Keys keep track of their own schemas.
Reference types for keys are annotated in the class level annotation, as a new parameter in
RestLiCollection as keyTyperefClass, or as part of the @Key annotation for associations.

(RB=TBD)
Added docgen to restli-server-standalone config.

(RB=101117)
Custom Types will now work with action parameters.
FieldDefs/Params now keep track of their own schemas.
Action parameter metadata is now calculated in a static block in generated builder code --
no longer generated on the fly at call-time.
Action response metadata is now also calculated in a static block or in the AnnotationReader,
rather than on the fly at call-time.

Fixed a typeref bug that would cause non-custom type typerefs to appear in builders as their
reference types rather than their underlying types.

1.6.6
-----
(RB=112754)
Fix SI-515.  Escape '.'s in keys from QueryParamDataMap so AnyRecords can be encoded as query params.

(RB=106343)
Fix url escaping of string when used as keys in rest.li. (SI-495)

1.6.5
-----
(RB=109987)
Rename startServer task in restli-example-server to startExampleServer.
Rename RestLiExamplesServer in restli-int-test-server to RestLiIntTestServer.
The old startServer task is still used to start the current restli-int-test-server.

(RB=110881)
Change idl custom annotation default value of skipDefault to false.

1.6.4
-----
(RB=103770)
Allow custom annotations in resource classes to be passed to generated .restspec.json files.

(RB=99932)
Add D2ClientBuilder class, which conveniently generates D2Client with basic ZooKeeper setup.

1.6.3
-----
(RB=107630)
pass requestContext up to restli layer.

1.6.2
-----
(RB=103500)
Move non-LI-specific part of photo server example into pegasus.

1.6.1
-----
(RB=105748)
Integrate compatibility level into idl checker. The exit code of the main function now depends on both
the check result and the level.

(RB=106155)
Fix incorrect handling of absent optional complex query parameters.

1.6.0
-----
(RB=101499)
Add "validatorPriority" to enable validator execution order to be specified.
See details in DataSchemaAnnotationValidator class.

 * <b>Validator Execution Order</b>
 * <p>
 *
 * Execution ordering of multiple validators specified within the same "validate"
 * property is determined by the "validatorPriority" property of each validator.
 *
 * <code>
 *   "validate" : {
 *     "higherPriorityValidator" : {
 *       "validatorPriority" : 1
 *     },
 *     "defaultPriorityValidator" : {
 *     },
 *     "lowerPriorityValidator" : {
 *       "validatorPriority" : -1
 *     }
 *   }
 * </code>
 * <p>
 *
 * The higher the priority value, the higher the priority of the validator, i.e.
 * a validator with higher prority value will be executed before the validators
 * with lower priority values. The default priority value for a validator that
 * does not specify a priority value is 0. Execution order of validators with
 * the same priority value is not defined or specified.
 * <p>
 *
 * Validators may be attached to a field as well as the type of the field.
 * This class will always execute the validators associated to the type of the field
 * before it will execute the validators associated with the field.
 * <p>
 *
 * If schema of a data element is a typeref, then the validator associated with
 * the typeref is executed after the validator of the referenced type.
 * <p>
 *
 * Beyond the above execution ordering guarantees provided by this class,
 * the execution order of validators among different data elements is determined
 * by the traversal order of the caller (i.e. how data elements passed to the
 * {@link #validate(ValidatorContext)} method of this class. Typically, the caller will be
 * {@link com.linkedin.data.schema.validation.ValidateDataAgainstSchema}
 * and this caller performs a post-order traversal of data elements.

There is an incompatible semantic change. Previously the outer typeref validators
are executed before the inner typeref validators.

(RB=104954)
Fix bug to not throw NPE when include schema is not valid.
When RuntimeException is thrown by code generator, make sure that accummulated
parser messages are emitted through a RuntimeException to help diagnose the
cause of the RuntimeException.

1.5.12
------
(RB=104243)
Fix StackOverflowError when generating mock data for schema that recursively references itself.

(RB=104714)
Move SSL configuration to from HttpClientFactory down to TransportClientFactory.

1.5.11
-----
(RB=103288)
Fix NullPointerException in testcase's shutdown method.

1.5.10
-----
(RB=99688)
Fix bug with double-encoding spaces in query parameters.

1.5.9
-----
(RB=97871)
retry d2-config-cmdline on connectionLossException

1.5.8
-----
(RB=96060)
Add doc and Javadoc of source resource class name to generated idl and client builder.

(RB=96333)
Allow http status code be specified in GET methods and Action methods. For GET, define custom GET method (by annotating
with @RestMethod.Get) with return type GetResult<V>. For Action, define the action method with return type
ActionResult<V>.

1.5.7
-----
(RB=96131)
Fix NPE in RestRequestBuilderGenerator when processing legacy IDL format.

1.5.6
-----
(RB=95037)
Generated rest client builders now contain Javadoc extracted from .restspec.json files.
Such document originally comes from the Javadoc of corresponding resource classes.

1.5.5
-----
(RB=94738)
Add consistency check between SSLContext and SSLParameters arguments
of HttpNettyClient constructor.

(RB=95371)
Deprecate RestLiConfig.setClassLoader().  RestLi now loads resource
classes using the current thread's contextClassLoader.

1.5.4
-----
(RB=93597)
Enhance JSR330Adapter to support injection via constructor arguments,
allowing a safer coding practice of declaring final member variables
in rest.li resources.

(RB=92918)
RestLiResourceModelExporter now returns a GeneratorResult of files modified/created so it is more consistent with the
other generator classes.

1.5.3
-----
(RB=93836)
Detect class name conflicts that occur when a generated class name
is the same as the class name for a NamedDataSchema.
Also clean up DataTemplateGenerator code.
Array items and map values of generated classes is always the
the first schema with custom Java binding or the fully
dereferenced schema if there is no custom Java binding.

1.5.2
-----
(RB=92697)
Add SSL support to R2 http client.

1.5.1
-----
(RB=93099)
Remove cow.

1.5.0
-----
(RB=93107)
Fix bug of JMX bean

(RB=93024)
Follow on change to remove old Rpc code in data.

(RB=93011)
Fix javadoc, imports, syntactical changes in data.

(RB=92227)
Remove support for RpcEndpointGenerator and ExceptionTemplates - this functionality has been
deprecated and is currently unused.

(RB=92505)
Fix bug that restli-docgen fail to initialize when a resource has 2 or more subresources.
This is because the hierarchy stack is not popped after visiting a resource.

Display the full name (namespace + resource name) of resources and subresource in HTML.
If the resource does not have namespace, only display resource name.

1.4.1
-----
(RB=92103)
Allow directory command line arg for rest client builder generator.
The reason for this change is that network build is invoking the generator
for each file because there is no clean and safe way to pass a list of
file names in the java ant task.

After this change, network build can pass the directory as a single argument and
the generator will scan for restspec.json files in the directory.

1.4.0
-----
(RB=79135)
Add parttioning support to d2.
Support range-based and hash-based partitioning.
Update scatter/gather API and add "send to all partitions" API in restli/extras.

(RB=91895)
Allow directory command line arg for data template and avro schema translator.
The reason for this change is that network build is invoking the generator
for each file because there is no clean and safe way to pass a list of
file names in the java ant task.

After this change, network build can pass the directory as a single argument and
the generator will scan for pdsc files in the directory.

(RB=91765)
Fix intermittent TestAbstractGenerator failures.

1.3.5
-----
(RB=90955)
Fix issue with erroneously decoding query parameters, causing issues when a query parameter value contains "*".  This issue was introduced in 1.3.2

1.3.4
-----
(RB=88872)
Revise the documentation generator for idl files in RestLiResourceModelExporter to handle overloaded methods
in resources.

(RB=90000)
restli-docgen depends on Apache Velocity 1.5-LIN0 instead of previously 1.7. This change is necessary to
fix the trunk blocker ANE-6970.

(RB=90280)
Add main function to RestLiResourceModelCompatibilityChecker so that it can be invoked in command line.
The usage pattern is:
RestLiResourceModelCompatibilityChecker [prevRestspecPath:currRestspecPath pairs]

1.3.3
-----
(RB=88405)
Refactor tests and add AvroUtil class to data-avro to allow common models test
to not depend on test artifacts from pegasus.

(RB=88304)
Add access to client factories from D2 Facilities interface.

1.3.2
-----
(RB=87108)
Enhance validator API to enable AnyRecord validator to be implemented.
See AnyRecordValidator example and test cases in data.

(RB=83380) 
Add support for structured query parameters on CRUD methods.

(RB=86674) 
Remove c3po support 

(RB=86313) 
Modify IDL generation to only emit shallow references to named schema types.

1.3.1
-----
(RB=86000)
Allow "registration" of custom validators be more automatic (without having to explicitly
add to map and passing the map to DataSchemaAnnotationValidator.

 * The value of this property must be a {@link DataMap}. Each entry in this {@link DataMap}
 * declares a {@link Validator} that has to be created. The key of the entry determines
 * {@link Validator} subclass to instantiate.
 *  <p>
 *
 * The key to {@link Validator} class lookup algorithm first looks up the key-to-class
 * map provided to the constructor to obtain the {@link Validator} subclass. If the key
 * does not exist in the map, then look for a class whose name is equal to the
 * provided key and is a subclass of {@link Validator}. If there is no match,
 * then look for a class whose fully qualified name is derived from the provided by key
 * by using "com.linkedin.data.schema.validator" as the Java package name and capitalizing
 * the first character of the key and appending "Validator" to the key as the name
 * of the class, and the class is a subclass of {@link Validator}.

(RB=79648)
New on-line documentation generator for Rest.li server.
When passing an implementation of com.linkedin.restli.server.RestLiDocumentationRequestHandler to
RestLiServer through RestLiConfig, the server will respond to special URLs with documentation content
such as HTML page or JSON object.
The default implementation is from the new docgen project, which renders both HTML and JSON documentation.
It also provides an OPTIONS http method alias to the JSON documentation content.

1.3.0
-----
(RB=85284)
Moved jetty dependents in r2, restli-server to new sub-projects r2-jetty, restli-server-standalone

1.2.5
-----
(RB=84826)
To make sure custom Java class bound via typeref are initialized that their static initializers are
executed to register coercers, the code generator will generate a call Custom.initializeCustomClass
for each custom class referenced by a type.

For generality, this Custom.initializeCustomClass is called regardless of whether the coercer class
is also explicitly specified.

The way in which explicit coercer class initialization is performed has also changed to use
Class.forName(String className, boolean initializer, ClassLoader classLoader) with the initialize
flag set to true. This will cause the class to initialized without accessing the REGISTER_COERCER
static variable or trying to construct an instance of the coercer class. This allows the use of
static initializer block to initialize explicitly specified coercer class.

This change is not backwards compatible if the Coercer depends on constructing a new instance
to register the coercer.

(RB=84726)
Add more test code for AvroOverrideFactory. Fixed a few bugs, i.e when schema/name and translator/class is not
specified, name is specified without namespace.

(RB=84335)
Add support for custom data translator for translating from Avro to Pegasus data representation when there
is a custom Avro schema binding.

 * A custom Avro schema is provided via as follows:
 * <pre>
 *   {
 *     "type" : "record",
 *     "name" : "AnyRecord",
 *     "fields" : [ ... ],
 *     ...
 *     "avro" : {
 *       "schema" : {
 *         "type" : "record",
 *         "name" : "AnyRecord",
 *         "fields" : [
 *           {
 *             "name" : "type",
 *             "type" : "string"
 *           },
 *           {
 *             "name" : "value",
 *             "type" : "string"
 *           }
 *         ]
 *       },
 *       "translator" : {
 *         "class" : "com.foo.bar.AnyRecordTranslator"
 *       }
 *     }
 *   }
 * </pre>
 *
 * If the "avro" property is present, it provides overrides that
 * override the default schema and data translation. The "schema"
 * property provides the override Avro schema. The "translator"
 * property provides the class for that will be used to translate
 * from the to and from Pegasus and Avro data representations.
 * Both of these properties are required if either is present.
 *
 * If an override Avro schema is specified, the schema translation
 * inlines the value of the "schema" property into the translated
 * Avro schema.
 *
 * If a translator class is specified, the data translator will
 * construct an instance of this class and invoke this instance
 * to translate the data between Pegasus and Avro representations.

(RB=80898)
Allow query parameters to be custom types (SI-318)

Example customType annotation:
   * @QueryParam(value="o", typeref=CustomObjectRef.class) CustomObject o
where CustomObjectRef is an class generated off of a pdsc that specifies the underlying type of
CustomObject.

Users must also write and register a coercer that converts from the custom object to the
underlying type and back.


1.2.4
-----
(RB=82484)
Add support for custom Avro schema binding to Pegasus to Avro Schema translator.

   * A custom Avro schema is provided via as follows:
   * <pre>
   *   {
   *     "type" : "record",
   *     "name" : "AnyRecord",
   *     "fields" : [ ... ],
   *     ...
   *     "avro" : {
   *       "schema" : {
   *       "type" : "record",
   *       "name" : "AnyRecord",
   *       "fields" : [
   *         {
   *           "name" : "type",
   *           "type" : "string"
   *         },
   *         {
   *           "name" : "value",
   *           "type" : "string"
   *         }
   *       ]
   *     }
   *   }
   * </pre>
   *
   * If the "avro" property has a "schema" property, the value of this
   * property provides the translated Avro schema for this type. No further
   * translation or processing is performed. It simply inlines the value
   * of this property into the translated Avro schema.

(RB=82990)
Support a custom ClassLoader in the RestliConfig to use when scanning/loading RestLi classes.

(RB=83273)
Bump ParSeq to 0.4.4

1.2.3
-----
(RB=82646)
Revert incompatible change to bytecode signatures of builder methods introduced in 1.1.7

(RB=81647)
Fix bug of idl compatibility checker which did not check for new optional parameters and
  custom CRUD methods.
The report messages are revised and parameterized to be more readable.

1.2.2
-----
(RB=81960)
Prototype custom class for records (not for production use yet.)

Enable auto-registration of coercer when it is not possible to use 
a static initializer on the custom class to register. Here is the
comments from com.linkedin.data.template.Custom.

  /**
   * Initialize coercer class.
   *
   * The preferred pattern is that custom class will register a coercer
   * through its static initializer. However, it is not always possible to
   * extend the custom class to add a static initializer.
   *
   * In this situation, an optional coercer class can also be specified
   * with the custom class binding declaration in the schema.
   *
   * <pre>
   * {
   *   "java" : {
   *     "class" : "java.net.URI",
   *     "coercerClass" : "com.linkedin.common.URICoercer"
   *   }
   * }
   * </pre>
   *
   * When another type refers to this type, the generated class for referrer
   * class will invoke this method on the coercer class within the referrer
   * class's static initializer.
   *
   * This method will reflect on the coercer class. It will attempt to read
   * the {@code REGISTER_COERCER} static field of the class if this field is declared
   * in the class. This static field may be private.
   * If such a field is not found or cannot be read, this method will attempt
   * to construct a new instance of the coercer class with the default constructor
   * of the coercer class. Either of these actions should cause the static initializer
   * of the coercer class to be invoked. The static initializer
   * is expected to register the coercer using {@link #registerCoercer}.
   * If both of these actions fail, then this method throws an {@link IllegalArgumentException}.
   *
   * Note: Simply referencing to the coercer class using a static variable or
   * getting the class of the coercer class does not cause the static
   * initializer of the coercer class to be invoked. Hence, there is a need
   * actually access a field or invoke a method to cause the static initializer
   * to be invoked.
   *
   * The preferred implementation pattern for coercer class is as follows:
   *
   * <pre>
   * public class UriCoercer implements DirectCoercer<URI>
   * {
   *   static
   *   {
   *     Custom.registerCoercer(URI.class, new UriCoercer());
   *   }
   *
   *   private static final Object REGISTER_COERCER = null;
   *   ...
   * }
   * </pre>
   */

(RB=80633)
Add more diagnostic details to idl compatibility report.

1.2.1
-----
(RB=81299)
2nd installment of imported util cleanup
Get rid of timespan dependency.
Fix indentation errors.
Remove used classes.

(RB=81019)
1st installment.  Remove unneeded code from imported util cases. 
Fix problem with pegasus-common test directory is under src/main instead of src.
Remove LongStats. Make ImmutableLongStats the replacement.
Remove callsInLastSecond tracking (this is legacy that is not used and not needed in network.)
Remove unused methods in TrackerUtil.

(RB=80037)
Eliminate pegasus dependency on util-core, in preparation for open sourcing.  This change
copies a number of classes from util-core related to Clock, CallTracker, and Stats.  These
classes have been placed in different packages, and are considered forked.  The only functional
change is that CallTracker no-longer ignores BusinessException when counting errors.

1.2.0
-----
(RB=76684)
Experimental ParSeq client/server support

1.1.8
-----
(RB=80013)
Fix bug where EnumDataSchema.index() always returned 0 when a symbol is found

(RB=73477)
Add support for inspecting and modifying Data objects returned from DataIterators.
Data objects can be counted, accumulated, transformed and removed declaratively
based on value, schema properties or path in the Data object.  The intent is to
provide a core set of primitives that may be used to build decoration, filtering,
mapping, etc. for Data objects.

See: com.linkedin.data.it.{Builder, Remover, Counter, ValueAccumulator, Transformer}

1.1.7
-----
(RB=77548)
Build "next" pagination link in collection result when start+count < total (iff total is provided by application code).

(RB=78265, 78300)
Moved spring integration from restli-contrib-spring to the pegasus-restli-spring-bridge sub-project in container.
General dependency injection functionality (JSR-330) has been moved to restli-server sub-project. Empty restli-contrib-spring
project is not removed from Pegasus, to preserve backwards compatibility with integration tests. All dependencies on
restli-contrib-spring should be removed.

1.1.6
-----
(RB=74812)
Add RetryZooKeeper that handles ZooKeeper connection loss exception.

1.1.5
-----
(RB=76630)
Added multiple tests for complex resource keys, fixed a number of bugs in client builders.

(RB=78028)
Add getFacilities() to DynamicClient, in order to provide single point of entry for D2.

1.1.4
-----
(RB=74709)
Usability fixes to RestLiResponseException - use GetMode.NULL for accessors, add hasXyz() methods.

(RB=73936)
Clean up Exception handling in RestClient.  Previously, one could receive different exception
types for the same error in the Callback interface versus the two flavors of Future interface.

For example, if the server returned a valid error response, the caller of
ResponseFuture.getResponse() would receive a RestLiResponseException, but Callback.onError()
or the caller of Future.get() would receive a RestException.

Now, a RestLiResponseException is always generated when a valid error response is received from
the server.  Users of the Callback interface will receive a RestLiResponseException in
Callback.onError().  The ResponseFuture interface will throw a RestLiResponseException,
while the standard Future interface will throw a RestLiResponseException wrapped in an
ExecutionException.

(RB=73689)
Remove dependency on ASM and Jersey package scanning logic.  Our ASM version is fairly 
old, and presents a compatibility challenge, especially for open source usage.

This patch removes the relevant Jersey code and implements very simple package scanning 
by loading the classes in the specified packages.  In theory this could waste more 
resources by loading classes unnecessarily.  In practice, we expect the rest.li resource 
packages to be fairly narrowly specified, so it should not be a significant issue.

(RB=73067)
Improve exception message when there are Avro to Pegasus data translation errors.
This changes what DataTranslationException includes in getMessage().

(RB=72875)
Add Data to Avro Schema translation mode called OptionalDefaultMode. This mode allows
the user to control how optional fields with default value is translated. The previous
behavior is to translate the default value. This new option allows all optional fields
to be translated to have default value of null (instead of the translated default value.)

This is appropriate for Avro because the default value is only used if it is present
in the reader schema and absent in the writer schema. By translating default value to
null, the absent field will have null as its value (which is a better indication of
absence and would translate more cleanly to Pegasus as an absent field). I think this
is more correct, then filling in with the translated default value for an absent field.

In addition, this also improves the Pegasus user experience. If the user did not specify
a default value for field, this is translated to a union with null and default value set to
null. Because of Avro limitation, it means that other uses of this record cannot initialize
this field to another default value. This should be allowed because specific use case
may indeed have valid default values for that specific use of the record.

Although the new mode has been added, the default is to be backwards compatible and
translate the default value (instead of forcing the translation to null.) We may change
this to be the default in the future. However, this may break backwards compatibility of
generated schema in the case that the Avro default value is significant (i.e. fields
absent in writer schema but present in reader schema.)

1.1.2
-----
(RB=70773)
fix bug in degraderStrategyV2 where zookeeper updates would cause getTrackerClient to
return null for some calls because the existing state didn't have trackerclient information
and the threads weren't waiting for a good state.

1.1.1
-----
(RB=72064)
Fix bug in which "include" and "fields" are not processed in the same order in
which they are defined.

As part of this fix, the parser needs to have knowledge of the location of
a data object within the input stream. JacksonCodec has been extended to
provide this location. Because this location is now available, various parsers 
have been improved emit error messages that include the likely location 
of the error.

Remove noisy TestCloudPerformance output.

1.1.0
-----
(RB=69279)
An ability to define arbitrarily complex resource keys has been added. The resource
implementation has to extend ComplexKeyResource parameterized, in addition to the
value type, with key and params types, both extending RecordTemplate.  This feature is 
currently considered experimental - future versions may be backwards incompatible.

1.0.5
-----
(RB=71138)
Add -Dgenerator.generate.imported switch to PegasusDataTemplateGenerator to allow
the suppression of code generation for imported schemas.

(RB=71319)
A ResourceConfigException will be thrown when an association resource has a single key.
The exception will be thrown during initialization.

1.0.4
-----

(RB=70743)
ValidationOption and schema validation and fixup behavior has been refined.

The fixup boolean in ValidationOption has been replaced with CoercionMode.
This flag used to indicate whether primitive type coercion should occur and whether
the input Data objects can be modified.

There is minor incompatible change to RequiredMode.FIXUP_ABSENT_WITH_DEFAULT.
The old behavior is that the fixup flag must be set to allow
RequiredMode.FIXUP_ABSENT_WITH_DEFAULT to modify the input.
The new behavior is that RequiredMode.FIXUP_ABSENT_WITH_DEFAULT
alone allows validation to modify the input Data object.

RequiredMode and CoercionMode are independent of each other.
RequiredMode specifies how required fields should be handled.
CoercionMode specifies how coercion of primitive types should performed.

For backwards compatibility, setFixup(true) sets coercion mode to CoercionMode.NORMAL,
and isFixup returns true if coercion mode is not CoercionMode.OFF or required mode
is RequiredMode.FIXUP_ABSENT_WITH_DEFAULT.

(RB=71088)
Change in Data.Traverse callbacks for startMap and startList to pass the DataMap
and DataList about to be traversed. This is a change to Data API. Code search
indicates there are no other users of Data.Traverse outside of the data module.

Add experimental PSON binary serialization format for more compact serialized
representation by remembering which map keys have already be seen and assigning
a numeric index to each new key seen. Subsequent occurrence of the same key
requires only serializing the numeric index of the key instead of the string
representation of the key.

The PsonCodec is currently in test directory because it is still experimental
for understanding data compression possible and processor overhead for looking
up keys before serialization and potential savings from binary representation.

1.0.3
-----
(RB=68998)
Add support for filtering DataSchema to remove unwanted fields or custom properties.

(RB=69111)
SI-297 Allow server application code to specify default count/start for PagingContext

(RB=64782)
SI-274 Restli sends error responses via callback.onError rather than callback.onSuccess

(RB=69527)
SI-346 Fix so that RoutingExceptions thrown prior to method invocation cause service code error 400.

(RB=68531)
Backwards incompatible function name change in RestLiResourceModelCompatibilityChecker,
which requires rum version 0.13.51. Incompatibility information are changed to three categories:
UnableToChecks, Incompatibles and Compatibles. Use corresponding getters to access.

1.0.2
-----
(RB=68386)
Fix JMX registering of tracker client.

1.0.1
-----
(RB=68540)
Do not normalize underscores in user-defined names.

1.0.0
-----
(RB=67642)
Final API cleanup:
  Move R2 callbacks into com.linkedin.common / pegasus-common
  Widen Callback.onError() signature to accept Throwable instead of Exception

0.22.3
------
(RB=67362)
Remove obsolete assembler code

(RB=66584)
Initial work on complex resource keys

(RB=67100)
Server-side support for query parameters on CRUD operations

(RB=68048,67900,67100)
Add support for custom query parameters on CRUD methods.

0.22.2
------
(RB=66419)
fix autometric/jmx support for DegraderLoadBalancer,State, and StrategyV2.

(RB=65165)
Allow standard CRUD methods to be implemented without needing to override CollectionResource / AssociationResource (by annotating with @RestMethod.Get, @RestMethod.Create, etc.).  This is a step toward allowing custom query parameters on CRUD methods.

0.22.1
------
(RB=66358)
Report warning when idl file not found for compatibility check.

0.22.0
------
(RB=56807)
Add rest.li support for BatchUpdate, BatchPartialUpdate, BatchCreate, and BatchDelete
    Refactor builders to dispatch based on ResourceMethod, rather than response object type
    Improve type handling in response builders
    Initial version of routing, request handling, and response building for all batch methods
    Refactor projection to each response builder
    Unify handling of action responses and resource responses
    Refactored response builders & MethodInvoker switch cases to MethodAdapters
    Support for batch CUD operations in dynamic builder layer
    Code-generation for batch builders
    Adopt KV as default for new batch methods
These changes are intended to be backwards compatible, and should not require changes in application code

0.21.2
------
(RB=65432) Separate jersey uri components from package scanning, and repackage jersey source under com.linkedin.jersey

(RB=65497) Fix D2 RewriteClient to respect percent-encoded query params.

0.21.1
------
No changes (accidental publish)

0.21.0
------
(RB=64609)
Add Java custom class binding support for primitive type.
You add a custom class binding by using a typeref with a "java" property.

The "java" property of the typeref declaration must be a map.
If this map has an "class" property, then the value of the "class"
property must be a string and this string provides the name of
the Java custom class for the typeref.

The generated code will now return and accept the Java custom class
as the return and argument type instead of the standard Java class
for the referenced type.

The custom class should meet the following requirements.

1. An instance of the custom class must be immutable.
2. A Coercer must be defined that can coerce the standard Java class
   of the type to the custom Java class of the type, in both the
   input and output directions. The coercer implements the
   DirectCoercer interface.
3. An instance of the coercer must be registered with the
   data template framework.

The following is an example illustrating Java custom class binding:

CustomPoint.pdsc:

{
  "type" : "typeref",
  "name" : "CustomPoint",
  "ref"  : "string",
  "java" : {
    "class" : "com.linkedin.data.template.TestCustom.CustomPoint"
  }
}

CustomPoint.java:

//
// The custom class
// It has to be immutable.
//
public class CustomPoint
{
  private int _x;
  private int _y;

  public CustomPoint(String s)
  {
    String parts[] = s.split(",");
    _x = Integer.parseInt(parts[0]);
    _y = Integer.parseInt(parts[1]);
  }

  public CustomPoint(int x, int y)
  {
    _x = x;
    _y = y;
  }

  public int getX()
  {
    return _x;
  }

  public int getY()
  {
    return _y;
  }

  public String toString()
  {
    return _x + "," + _y;
  }

  public boolean equals(Object o)
  {
    if (o == null)
      return false;
    if (this == o)
      return true;
    if (o.getClass() != getClass())
      return false;
    CustomPoint p = (CustomPoint) o;
    return (p._x == _x) && (p._y == _y);
  }

  //
  // The custom class's DirectCoercer.
  //
  public static class CustomPointCoercer implements DirectCoercer<CustomPoint>
  {
    @Override
    public Object coerceInput(CustomPoint object)
      throws ClassCastException
    {
      return object.toString();
    }

    @Override
    public CustomPoint coerceOutput(Object object)
      throws TemplateOutputCastException
    {
      if (object instanceof String == false)
      {
        throw new TemplateOutputCastException("Output " + object + " is not a string, and cannot be coerced to " + CustomPoint.class.getName());
      }
      return new CustomPoint((String) object);
    }
  }

  //
  // Automatically register Java custom class and its coercer.
  //
  static
  {
    Custom.registerCoercer(CustomPoint.class, new CustomPointCoercer());
  }
}

0.20.6
------
(RB=64647)
If a required field is missing, add Message for both the record and the missing field.
Modify test cases to test for paths reported as having failed.

(RB=64183)
Throw NPE more consistently when attempting to add null elements to array templates or
adding null values to map templates. Previously, NPE will be thrown but not as
consistently and may not indicate that the input argument cannot be null.

Previously, attempting to add null to DataMap and DataList results in IllegalArgumentException.
Now, this will throw NPE.

0.20.5
------
(RB=62385)
Fix Avro schema converter such that default values for Avro unions can translated correctly.
Prior to this fix, the default value for an Avro union is encoded like similar using the JSON
serialization of the default value. The Avro specification specifies that the default value
for an union does not include the type discriminator, and the type is provided by the 1st
member of the union.

When a Data Schema is translated to an Avro Schema, if the union has a default value,
the default value's type must be the 1st member type of the union. Otherwise, an
IllegalArgumentException will be thrown. When a value of an union type is translated,
its translated value will not include the type discriminator.

When an Avro Schema is translated to a Data Schema, if the Avro union has a value,
the parser and validation function obtains the type of the value from the 1st member type
of union. The translated default value will include a type discriminator if translated type
remains a union after translation. (The translated type will not be a union if
the Avro union is the type for a field of a record and this union type has two members
and one of them is null as the field will become an optional field whose type is
the non-null member type of the union.)

Avro schema parser does not validate default values are valid, i.e. it does not validate the
default value for each field with the schema for the field. Pegasus schema parser will
perform this validation.

(RB=62715)
Add support for BatchResponseKV in BatchGet, which provides correctly typed Map keys for getResults() and getError().
Convert clients to generate multi-valued params for batch requests, e.g., GET /resource?ids=1&ids=2.  Server-side support for this format has been in pegasus since 0.18.5, and has been deployed for all production use cases

0.20.4
------
(RB=61006)
Add include functionality to record, record can include fields from another record.
Include does not include or attempt to merge any other attributes from the included record,
including validate field (this is a TBD feature).

(RB=61411)
Fix bug handling default query parameter values for enum types.

(RB=58634)
Internal cleanup of JSON handling in RestLiResourceModelExporter/RestRequestBuilderGenerator

0.20.3
------
(RB=60050)
Re-enable action parameter validation, using fix-up mode to ensure that wire types are correctly coerced to schema types.

(RB=60193)
Make fixup the default enabled for ValidationOptions.

0.20.2
------
(RB=59945)
Disable Action parameter validation since it fails when the schema declares a type of long but the value on the wire is less than MAX_INT.

0.20.1
------
(RB=59681)
Reduce unintentional memory retention by R2 timeout mechanism.

0.20.0
------
Same as 0.19.7. Bumped minor version due to backward incompatibility

0.19.7
------
(RB=48204)
Implemented correct initialization of InjectResourceFactory. This is an incompatible change for users of InjectResourceFactory and container/pegasus-restli-server-cmpt. To fix, you need to define an InjectResourceFactory bean in the your application's spring context and wire it in to rest.li server e.g.

<bean id="resourceFactory" class="com.linkedin.restli.server.spring.InjectResourceFactory" />

0.19.6
------
(RB=59196)
Fix server-side detection of rest.li compound key syntax to use best-match heuristic

0.19.5
------
(RB=57847)
Add support for boxified and unboxified setter for primitive types

(RB=59188)
Add support for returning source files, target files, and modified files from data template
and rest client generators.

0.19.4
------
(RB=57839)
Cleanup build warnings

(RB=56392)
Add pdsc definition for IDL (restspec.json) files in restli-common.
Add IDL compatibility checker and its test suites.

(RB=56305)
SI-260 properly handle RestLiServiceException returned from action invocation
validate action parameters against schema to detect type mismatches

(RB=58323)
fix quick deploy bug when no uris are registered in zk

(RB=58625)
Inject dependencies into superclass fields when using @Inject/@Named

0.19.3
------
(RB=57723)
Make Continuation support configurable and off by default.

(RB=57724)
Fix NullPointerException errors when referenced types in typeref, map, record fields are incomplete
or not resolvable.

(RB=57529)
Fix bug causing Server Timeout when application code returns null object - should be 404

0.19.2
------
(RB=54399)
Remove deprecated "Application" object dependency injection through BaseResource.
(RB=55085)
Remove rpc-demo-*
(RB=56165)
Pass undecoded path segments to parsers to enable proper context-aware percent-decoding.

0.19.1
------
Fix bugs in code generation for @RestLiActions (actions set) resources

-----
(RB=54529)

Add fix bugs in Data Schema to Avro Schema translation
1. Fix exception thrown when translating default values of map types.
2. Fix exception thrown when translating typeref'ed optional union.
3. Translating data schema to avro schema should not mutate input data schema.

0.19.0
------
Enhanced exception support:
  Server-side application code may throw RestLiServiceException, which prompts the framework to send an ErrorResponse document to the client
  Client-side application code may catch RestLiResponseException, which provides access to the ErrorResponse contents.

Backwards-incompatible API changes:
  BusinessException has been replaced by RestLiServiceException
  ResponseFuture.getResponse() now throws RemoteInvocationException instead of RestException

0.18.7
------
Allow PagingContext to appear at any position in a Finder signature, or to be omitted entirely

DataTemplate: generate .fields() accessor methods for primitive branches of unions

0.18.6
------
(RB=52064)
Add SetMode to Record setters.

  /**
   * If the provided value is null, then do nothing.
   * <p>
   *
   * If the provided value is null, then do nothing,
   * i.e. the value of the field is not changed.
   * The field may or may be present.
   */
  IGNORE_NULL,
  /**
   * If the provided value is null, then remove the field.
   * <p>
   *
   * If the provided value is null, then remove the field.
   * This occurs regardless of whether the field is optional.
   */
  REMOVE_IF_NULL,
  /**
   * If the provided value is null and the field is
   * an optional field, then remove the field.
   * <p>
   *
   * If the provided value is null and the field is
   * an optional field, then remove the field.
   * If the provided value is null and the field is
   * a mandatory field, then throw
   * {@link IllegalArgumentException}.
   */
  REMOVE_OPTIONAL_IF_NULL,
  /**
   * The provided value cannot be null.
   * <p>
   *
   * If the provided value is null, then throw {@link NullPointerException}.
   */
  DISALLOW_NULL

0.18.5
------
(RB=51189)
(1) added support for array parameters in finders.
    url notation is ...?foo=foo1&foo=foo2&foo=foo3&...
(2) ids parameter notation changed from ids=1,2,3 to ids=1&ids=2&ids3 for better compatibility
    with standard on query part of urls, client libraries, and (1).
(3) string representation of compound keys changed back to foo=foo1&bar=bar1
    (from foo:foo1;bar:bar1) for better compatibility with (1) and (2).
(4) batch request builder will use legacy comma encoding

The new server will support both new and old URL formats.
Existing batch request client builders will emit old URL format.
The URLs emitted by batch request client builders generated from this release will use the old format.

The upgrade sequence will be
    - first update all servers to this version,
    - then release new batch client and update all clients.

------
(RB=51536)
Fix bug due to not recursively translating default values when translating
schemas between Avro and Pegasus.
Fix bug due to different handling of member keys in union between Avro
and Pegasus when translating schemas.

0.18.4
------
(RB=49976)
Add rest.li server-side support for application-defined response headers

0.18.3
------
(RB=49668)
Bump RUM version to 0.13.18 to fix eclipse compatibility problem

0.18.2
-----
(RB=50209)
Change default namespace for restli-server-examples to be backwards compatible.
Change check for TimeoutException in netty client shutdown test
Use 0.13.12 of rum plugin

0.18.1
------
(RB=49106)
Add support in D2 for direct local routing, as well as fix handling of
the root path in ZooKeeperStore.

0.18.0
------
(RB=47488)
Add support of bulk requests for association resources

------
(RB=49668)

Change build to use pegasus v2 rum plugin
Require use of rum 0.13.11

/**
 * Pegasus code generation plugin.
 * <p>
 * Performs the following functions:
 * <p>
 * <b>Generate data model and data template jars for each source set.</b>
 * <p>
 * Generates data template source (.java) files from data schema (.pdsc) files,
 * compiles the data template source (.java) files into class (.class) files,
 * creates a data model jar file and a data template jar file.
 * The data model jar file contains the source data schema (.pdsc) files.
 * The data template jar file contains both the source data schema (.pdsc) files
 * and the generated data template class (.class) files.
 * <p>
 * In the data template generation phase, the plugin creates a new target source set
 * for the generated files. The new target source set's name is the input source set name's
 * suffixed with "GeneratedDataTemplate", e.g. "mainGeneratedDataTemplate".
 * The plugin invokes PegasusDataTemplateGenerator to generate data template source (.java) files
 * for all data schema (.pdsc) files present in the input source set's pegasus
 * directory, e.g. "src/main/pegasus". The generated data template source (.java) files
 * will be in the new target source set's java source directory, e.g.
 * "src/mainGeneratedDataTemplate/java". The dataTemplateGenerator configuration
 * specifies the classpath for loading PegasusDataTemplateGenerator. In addition to
 * the data schema (.pdsc) files in the pegasus directory, the dataModel configuration
 * specifies resolver path for the PegasusDataTemplateGenerator. The resolver path
 * provides the data schemas and previously generated data template classes that
 * may be referenced by the input source set's data schemas. In most cases, the dataModel
 * configuration should contain data template jars.
 * <p>
 * The next phase is the data template compilation phase, the plugin compiles the generated
 * data template source (.java) files into class files. The dataTemplateCompile configuration
 * specifies the pegasus jars needed to compile these classes. The compileClasspath of the
 * target source set is a composite of the dataModel configuration which includes the data template
 * classes that were previously generated and included in the dependent data template jars,
 * and the dataTemplateCompile configuration.
 * This configuration should specify a dependency on the Pegasus data jar.
 * <p>
 * The following phase is creating the the data model jar and the data template jar.
 * This plugin creates the data model jar that includes the contents of the
 * input source set's pegasus directory, and sets the jar file's classification to
 * "data-model". Hence, the resulting jar file's name should end with "-data-model.jar".
 * It adds the data model jar as an artifact to the dataModel configuration.
 * This jar file should only contain data schema (.pdsc) files.
 * <p>
 * This plugin also create the data template jar that includes the contents of the input
 * source set's pegasus directory and the java class output directory of the
 * target source set. It sets the jar file's classification to "data-template".
 * Hence, the resulting jar file's name should end with "-data-template.jar".
 * It adds the data template jar file as an artifact to the dataTemplate configuration.
 * This jar file contains both data schema (.pdsc) files and generated data template
 * class (.class) files.
 * <p>
 * This plugin will ensure that data template source files are generated before
 * compiling the input source set and before the idea and eclipse tasks. It
 * also adds the generated classes to the compileClasspath of the input source set.
 * <p>
 * The configurations that apply to generating the data model and data template jars
 * are as follow:
 * <ul>
 * <li>
 *   The dataTemplateGenerator configuration specifies the classpath for
 *   PegasusDataTemplateGenerator. In most cases, it should be the Pegasus generator jar.
 * </li>
 * <li>
 *   The dataTemplateCompile configuration specifies the classpath for compiling
 *   the generated data template source (.java) files. In most cases,
 *   it should be the Pegasus data jar.
 *   (The default compile configuration is not used for compiling data templates because
 *   it is not desirable to include non data template dependencies in the data template jar.)
 *   The configuration should not directly include data template jars. Data template jars
 *   should be included in the dataModel configuration.
 * </li>
 * <li>
 *   The dataModel configuration provides the value of the "generator.resolver.path"
 *   system property that is passed to PegasusDataTemplateGenerator. In most cases,
 *   this configuration should contain only data template jars. The data template jars
 *   contain both data schema (.pdsc) files and generated data template (.class) files.
 *   PegasusDataTemplateGenerator will not generate data template (.java) files for
 *   classes that can be found in the resolver path. This avoids redundant generation
 *   of the same classes, and inclusion of these classes in multiple jars.
 *   The dataModel configuration is also used to publish the data model jar which
 *   contains only data schema (.pdsc) files.
 * </li>
 * <li>
 *   The testDataModel configuration is similar to the dataModel configuration
 *   except it is used when generating data templates from test source sets.
 *   It extends from the dataModel configuration. It is also used to publish
 *   the data model jar from test source sets.
 * </li>
 * <li>
 *   The dataTemplate configuration is used to publish the data template
 *   jar which contains both data schema (.pdsc) files and the data template class
 *   (.class) files generated from these data schema (.pdsc) files.
 * </li>
 * <li>
 *   The testDataTemplate configuration is similar to the dataTemplate configuration
 *   except it is used when oublishing the data template jar files generated from
 *   test source sets.
 * </li>
 * </ul>
 * <p>
 * <b>Generate rest model and rest client jars for each source set.</b>
 * <p>
 * Generates the idl (.restspec.json) files from the input source set's
 * output class files, generates rest client source (.java) files from
 * the idl, compiles the rest client source (.java) files to
 * rest client class (.class) files, and creates a rest model jar file
 * and a rest-client jar file.
 * The rest model jar file contains the generated idl (.restspec.json) files.
 * The rest client jar file contains both the generated idl (.restspec.json)
 * files and the generated rest client class (.class) files.
 * <p>
 * In the idl generation phase, the plugin creates a new target source set
 * for the generated files. The new target source set's name is the input source set name's
 * suffixed with "GeneratedRest", e.g. "mainGeneratedRest".
 * The plugin invokes RestLiResourceModelExporter to generate idl (.restspec.json) files
 * for each IdlItem in the input source set's pegasus IdlOptions.
 * The generated idl files will be in target source set's idl directory,
 * e.g."src/mainGeneratedRest/idl".
 * <p>
 * For example, the following adds an IdlItem to the source set's pegasus IdlOptions.
 * <pre>
 *   pegasus.main.idlOptions.addIdlItem("groups", ['com.linkedin.restli.examples.groups.server'])
 * </pre>
 * <p>
 * The next phase is to generate the rest client source (.java) files from the
 * generated idl (.restspec.json) files using RestRequestBuilderGenerator.
 * The generated rest client source (.java) files will be in the new target source set's
 * java source directory, e.g. "src/mainGeneratedRest/java". The restClientGenerator
 * configuration specifies the classpath for loading RestLiResourceModelExporter
 * and for loading RestRequestBuilderGenerator.
 * <p>
 * RestRequestBuilderGenerator requires access to the data schemas referenced
 * by the idl. The dataModel configuration specifies the resolver path needed
 * by RestRequestBuilderGenerator to access the data schemas referenced by
 * the idl that is not in the source set's pegasus directory.
 * This plugin automatically includes the data schema (.pdsc) files in the
 * source set's pegasus directory in the resolver path.
 * In most cases, the dataModel configuration should contain data template jars.
 * The data template jars contains both data schema (.pdsc) files and generated
 * data template class (.class) files. By specifying data template jars instead
 * of data model jars, redundant generation of data template classes is avoided
 * as classes that can be found in the resolver path are not generated.
 * <p>
 * The next phase is the rest client compilation phase, the plugin compiles the generated
 * rest client source (.java) files into class files. The restClientCompile configuration
 * specifies the pegasus jars needed to compile these classes. The compile classpath
 * is a composite of the dataModel configuration which includes the data template
 * classes that were previously generated and included in the dependent data template jars,
 * and the restClientCompile configuration.
 * This configuration should specify a dependency on the Pegasus restli-client jar.
 * <p>
 * The following phase is creating the the rest model jar and the rest client jar.
 * This plugin creates the rest model jar that includes the
 * generated idl (.restspec.json) files, and sets the jar file's classification to
 * "rest-model". Hence, the resulting jar file's name should end with "-rest-model.jar".
 * It adds the rest model jar as an artifact to the restModel configuration.
 * This jar file should only contain idl (.restspec.json) files.
 * <p>
 * This plugin also create the rest client jar that includes the
 *  generated idl (.restspec.json) files and the java class output directory of the
 * target source set. It sets the jar file's classification to "rest-client".
 * Hence, the resulting jar file's name should end with "-rest-client.jar".
 * It adds the rest client jar file as an artifact to the restClient configuration.
 * This jar file contains both idl (.restspec.json) files and generated rest client
 * class (.class) files.
 * <p>
 * This plugin will ensure that generating idl will occur after compiling the
 * input source set. It will also ensure that idea and eclipse tasks runs after
 * rest client source (.java) files are generated.
 * <p>
 * The configurations that apply to generating the rest model and rest client jars
 * are as follow:
 * <ul>
 * <li>
 *   The restClientGenerator configuration specifies the classpath for
 *   RestLiResourceModelExporter and RestRequestBuilderGenerator.
 *   In most cases, it should be the Pegasus restli-tools jar.
 * </li>
 * <li>
 *   The restClientCompile configuration specifies the classpath for compiling
 *   the generated rest client source (.java) files. In most cases,
 *   it should be the Pegasus restli-client jar.
 *   (The default compile configuration is not used for compiling rest client because
 *   it is not desirable to include non rest client dependencies, such as
 *   the rest server implementation classes, in the data template jar.)
 *   The configuration should not directly include data template jars. Data template jars
 *   should be included in the dataModel configuration.
 * </li>
 * <li>
 *   The dataModel configuration provides the value of the "generator.resolver.path"
 *   system property that is passed to RestRequestBuilderGenerator.
 *   This configuration should contain only data template jars. The data template jars
 *   contain both data schema (.pdsc) files and generated data template (.class) files.
 *   The RestRequestBuilderGenerator will only generate rest client classes.
 *   The dataModel configuration is also included in the compile classpath for the
 *   generated rest client source files. The dataModel configuration does not
 *   include generated data template classes, then the Java compiler may not able to
 *   find the data template classes referenced by the generated rest client.
 * </li>
 * <li>
 *   The testDataModel configuration is similar to the dataModel configuration
 *   except it is used when generating rest client source files from
 *   test source sets.
 * </li>
 * <li>
 *   The restModel configuration is used to publish the rest model jar
 *   which contains generated idl (.restspec.json) files.
 * </li>
 * <li>
 *   The testRestModel configuration is similar to the restModel configuration
 *   except it is used to publish rest model jar files generated from
 *   test source sets.
 * </li>
 * <li>
 *   The restClient configuration is used to publish the rest client jar
 *   which contains both generated idl (.restspec.json) files and
 *   the rest client class (.class) files generated from from these
 *   idl (.restspec.json) files.
 * </li>
 * <li>
 *   The testRestClient configuration is similar to the restClient configuration
 *   except it is used to publish rest client jar files generated from
 *   test source sets.
 * </li>
 * </ul>
 *
 * <p>
 * This plugin considers test source sets whose names begin with 'test' to be
 * test source sets.
 *
 */

0.17.6
------
(RB=49060)
Add option to disable record template generation from RestRequestBuilderGenerator, to support ant codegen integration in network

0.17.5
------

(RB=49324)

Refactor SimpleLoadBalancerState to use one TransportClient per
cluster and eliminate LazyClient.

(RB=49528)
Add "namespace" parameter to @RestLi* resource annotations, allowing the resource author to
specify the default namespace to be used for the IDL and client builders.

0.17.4
------
(RB=49133)

Fix key usage and delete handling in groups example in rest.li

------
(RB=48987)

Fix inconsistent parsing of paginationa parameters in rest.li.

------
(RB=49268)

Add another workaround for Jackson http://jira.codehaus.org/browse/JACKSON-491

------
(RB=49414)

Fix bugs in translation from Pegasus DataMap to Avro GenericRecord translations.
Add test cases for round-tripping through binary Avro serialization.
Map keys from Avro may be String or Utf8
Enum symbol is mapped to GenericData.EnumSymbol instead of String.
ByteBuffer not rewound after copy to ByteString.

0.17.3
------
(RB=48930)

Fix bug in DataTemplate wrapping of typeref'ed types

0.17.2
------
(RB=48666)

Code generator changes to avoid generating the same class multiple
times. If a class already exist in generator.resolver.path, then don't
generate the class again.

0.17.1
------
(RB=48198)

Generate typesafe pathkey-binding methods for actions in subresources

-----
(RB=48258)

Add AvroSchemaGenerator to output avsc files from pdsc files.
Avro avsc requires the type to be record. If a pdsc file or schema
is not a record, no avsc file will be emitted.

Refactor generator to move common schema resolution based on path,
testing for stale output files, ... can be reused by different
generators.

Simplify by consolidating DataSchemaContext and DataSchemaResolver,
eliminate duplicate tracking of names to schemas.

0.17.0
------
(RB=43660)

Revamp rest.li client library
   One Request/RequestBuilder pair per rest.li method.
   Generate builders for finder and action methods
   Generate xyzRequestBuilders "builder factory" classes for resources
   Generate builders for all resource methods, to allow type-safe specification of parent resource keys

0.16.5
------
(RB=47325)
Fix issue with field projections on CollectionResult (SI-198)

0.16.4
------
(RB=45316)

Update util to 4.0.1.
Merge DegraderImpl changes from container to Pegasus.

0.16.3
------
(RB=46923)
Add configurable maxResponseSize to NttpNettyClient/HttpClientFactory

0.16.2
------
(RB=45441)

Workaround fix for JACKSON-230 (http://jira.codehaus.org/browse/JACKSON-230)

-----
(RB=45505)

Add auto-detection of whether JACKSON-230 bug is present.
Upgrade Jackson library to 1.4.2.
Auto-detection added to handle Jackson library version override in consumers.

0.16.1
------
Merge 0.15.2 through 0.15.4

0.16
----

Refactor the relationship between HttpNettyClient and
HttpClientFactory.  HttpClientFactory now owns the thread pool
resources, and all clients created by the factory will share the same
underlying executors.  This is an incompatible change, because the
HttpClientFactory must now be shut down.

Add support for an overall request timeout to HttpNettyClient.  If the
request does not complete for any reason within the timeout, the
callback's onError will be invoked.

Add support for graceful shutdown to HttpNettyClient and
HttpClientFactory.  The factories and the clients can be shutdown in
any relative order, and outstanding requests will be allowed to
complete within the shutdown timeout.

-----
(RB=45018)

Add SchemaTranslator class to translate from Avro Schema to Pegasus Data Schema
and vice-versa.

0.15.4
------
Add a dependency from data.jar to the new empty cow.jar

0.15.3
------
Add empty cow.jar to facilitate renaming cow.jar to data.jar

0.15.2
------
(RB=44099)

Internal changes to replace Stack with ArrayList or ArrayDeque.

0.15.1
------
(RB=43133)

Main API change is removal/decoupling of validation from DataSchema.
DataSchema no longer has validate method. The replacement is
ValidateDataAgainstSchema.validate(...).

Reduce memory allocation for DataElement for each object visited.
Will reuse same DataElement for each member of a container.
As part of this change, it is no longer possible to get a
standard Iterator from a builder. The alternative is to use the
traverse method that takes a callback for each object iterated.

Add support for different pre-order and post-order traversal
to ObjectIterator. This allows ObjectIterator to be used for
data to schema validation. This unification allows single pass
data to schema validation as well as calling Validator after
fixup and schema validation.

Enhance DataSchemaAnnotationValidator to not throw exception
on construction. Allow validator to be used if only some
validators are constructed. Use common Message classes for emitting
initialization messages.

Refactor code to allow both iterative and recursive validation.

Add more test cases.

-----
(RB=43604)

Add support to taking DataElement as starting point for
iterating through Data objects and for validation. This
has been requested by Identity superblock where the patch
is applied to position (using position as starting point), but
the root object is a profile. The validation should start
where the patch is applied, but the validator plugin wants
access to the entire entity, i.e. the profile entity.

Add tests and bug fix unnecessary additional calls to validators
from ValidateDataAgainstSchema when typerefs are in use. The
bug was that the downstream validator will be called once per
typeref in the typeref chain. The correct and fixed behavior
is that the downstream validator will be called once per
data object (not once per schema typeref'ed).

0.15
----

Add pluggable validator to Data Schemas (RB=41693)

1. Change behavior of ObjectIterator to include returning the
   input value.

2. See com.linkedin.data.validator package and TestValidator
   class for how to use validators.

3. This is still a prototype feature.

Output Avro-compliant equivalent JSON from Pegasus schema (RB=41878)

Add translation between Pegasus DataMap and Avro GenericRecord (RB=42130)

1. Also include refactoring of DataSchema to JSON encoding to
   move Avro specific code out of cow module into cow-avro module.

Rest.li support for full and partial updates
  Full update (overwrite) is transported as an HTTP PUT to the entity URI,
with a payload containing the JSON serialized RecordTemplate of the entity
schema.

  Partial update (patch) is transported as an HTTP POST to the entity URI,
with a payload containing a JSON serialized PatchRequest

The internal structure of a PatchRequest is documented here:
https://iwww.corp.linkedin.com/wiki/cf/display/ENGS/Partial+Update

PatchRequests can be generated on the client side by "diff'ing" two
RecordTemplate objects using PatchGenerator in com.linkedin.restli.client.utility.
Patch Generation relies on the facilities from the data-transform pegasus
component, in the com.linkedin.data.transform package.

PatchRequests can be applied on the server side by providing a pre-image
RecordTemplate object and a PatchRequest to PatchApplier in
com.linkedin.restli.server.util.  Patch application uses the DataMapProcessor
from the pegasus data-transform component.

Full and Partial update are provided as overloaded update() methods in
CollectionResource/AssociationResource on the server-side and as overloaded
buildUpdate() methods in EntityRequestBuilder on the client-side.

PARTIAL_UPDATE is defined as a new ResourceMethod, and listed as appropriate
in the IDL "supports" clause of the resource.

Support for deep (nested) projections has been implemented:
  Server-side, the rest.li framework understands both the old "field1,field2,field3"
syntax and the new PAL-style "field1,field2:(nestedfield)" syntax.  Projections
are applied automatically by the framework, using pegasus data-transform.
ResourceContext provides access to the projections as either a Set<String> or a MaskTree.

  Client-side, the generated RecordTemplate classes have been modified to
provide fields as a nested class accessed through the .fields() static method.
Each field can be accessed as a Path object through a fieldName() method, which
provides full static typing.  Fields are provided as methods rather than member
variables to avoid initialization cycles when a RecordTemplate contains a field of
the same type.

Deep projection support is currently *disabled* on the client side, to avoid ordering
issues with deployment.  Once all services have been deployed to production with the
new pegasus version, we will enable deep projections on the client side.

More background on projection support is available here:
https://iwww.corp.linkedin.com/wiki/cf/display/ENGS/Projections

Compatibility:
WIRE: This change is wire INCOMPATIBLE for existing users of update.  There are
no known uses of update in production.

CLIENT: This change is library INCOMPATIBLE for users of update, projection fields,
or code that relies on the types of framework ...Builder classes (a type parameter has
been removed).  Client code will need to be upgraded.

SERVER: This change is library INCOMPATIBLE for users of update.  Server code will
need to be upgraded to use PatchRequests and PatchApplier.

-----

Validation code refactoring.

1. Move validation code out of DataSchema classes, enable single pass validation of schema and calling
   validator plugins.
2. Move schema validation code into validation package.
3. Move validator plugins into validator package.
4. Provide field specific diagnostic data from schema validator.

-----

Rename cow and cow-avro module to data and data-avro module.

Refactor Cow classes and provide implementation that have the checker
functionality but without copy-on-write, known as CheckedMap and CheckedList
classes.

-----
(RB=42905)

Add support for "validate" annotation on fields.

Prefix DataElement accessor methods with "get".

-----
(RB=43002)

Add support for filtering calls to a Validator based on what has been
set as specified by the patch operations map. This functionality is
implemented by the PatchFilterValidator class.

Refactored ValidationMessage* classes into Message* classes so that
patch operations can re-use these classes for generating patch messages.

0.14.7
------

Fix a bug in D2 where the PropertyStore information was not correctly
persisted to disk, preventing the load balancer from operating
correctly if connectivity to ZooKeeper was interrupted.

0.14.6
------

(RB=41257)

1. Add support for typeref to enable aliasing primitive types.
   Typeref works for any type (not just primitive).
   There is no support yet for binding different Java classes
   to the typeref'ed types.
   If a typeref is member of union, then the accessor method
   names for accessing the member are derived from the typeref
   name.

2. Serialization protocol and format does not change. The serialized
   representation of the member key is always the actual type, i.e.
   the type reached by following chain of typerefs.

3. Rest.li @Action and @ActionParam now has optional 'typeref'
   attribute that specifies the typeref that should be emitted to
   the IDL instead of the type inferred from the Java type.
   The provided typeref must be compatible with the Java type.

   KNOWN ISSUE - Unions cannot be used as return or parameter for
   actions.

0.14.5
------

(RB=41200)

  1. Provide human readable locations when Jackson parse errors occurs.

0.14.4
------

Data Schema Resolver (RB=41014)

  1. RUM pegasus plugin will not have to unjar before passing data schema jars to
     pegasus.  See seperate review for changes to plugin.

  2. Remove location from in-memory representation of schemas. Location is only used
     for generating Java bindings and checking for freshness of generated files.
     It is not needed to in-memory representation. Storing them in in-memory bindings
     may cause file "leaks" as they refer to jar files and files.

  3. Simply by removing FIELDS_ONLY record type.

0.14.3
------

(RB=40353)

  1. Minor changes to comments in rpc-demo-client.

  2. Fix pdpr and avsc references in tools/rest-doc-generator/docgen.py

0.14.2
------

Not released.

0.14.1
------

Data Schema Generator

  1. Fixes a bug in which parse errors are not sent to output.
     There is no other functional changes.

0.14
----

Data Schema changes

  1. Add "optional" support to record schema.
     In previous version, "default" is used to provide
     default value as well as indicate that the field is
     optional in a record. In the new version, "optional"
     is orthogonal to "default". A default value can be
     specified for optional as well as mandatory fields.
     An "optional" field may or may not have a default value.

  2. Change extension of data schema files from avsc to pdsc.
     This change requires 0.12.7 version of RUM for the new
     version of PegasusGeneratorPlugin that understands the new
     file name extension. This version of plugin also expects
     data schema files to be in the pegasus directory instead
     of the avro directory. The plugin also works with older
     projects that use the previous version of Pegasus, i.e.
     uses avro directories and avsc as the file name extension.

RestLi (RB=38654)

  1.  Merge EntityResource into CollectionResource / AssociationResource,
      to simplify resource definition

  2.  RestLiRouter internal cleanup.

  3.  Remove anonymous finder functionality, to reserve "GET /collection/"
      for future use.
  4.  Remove JAX-RS / Jersey dependencies from library APIs.

  5.  Minimize JAX-RS / Jersey usage internally.

  6.  Extract Annotation classes to top-level, to assist in IDE
      auto-import.

  7.  Invert parent/child dependency in resource annotations (replace "root=false"
      with "parent=Xyz.class").

  8.  ResourceModel internal cleanup.

  9.  Support compound keys for collections.

  10. Cleanup PathKeys and CompoundKey interfaces.

  11. Remove rest-jax-rs-prototype from active repository<|MERGE_RESOLUTION|>--- conflicted
+++ resolved
@@ -7,14 +7,12 @@
 Workaround bug in ScheduledThreadPoolExecutor that caused
 delays when calling HttpClientFactory.shutdown().
 
-<<<<<<< HEAD
 (RB=139799)
 Order subresources when restspec.json is exported. This avoids massive changes in restspec.json when
 resources are added or removed. (This is due to internal use of HashMap.)
-=======
+
 (RB=140005)
 add ClientBuilderUtil.addSuffixToBaseName.
->>>>>>> 65e21350
 
 1.8.4
 -----
