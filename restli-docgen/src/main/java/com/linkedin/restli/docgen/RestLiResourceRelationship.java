--- conflicted
+++ resolved
@@ -46,8 +46,6 @@
 import java.util.Set;
 import java.util.SortedMap;
 import java.util.TreeMap;
-import java.util.concurrent.ConcurrentSkipListMap;
-
 
 /**
  * Compute the adjacency relationship in a collection of {@link ResourceSchema}.
@@ -62,7 +60,7 @@
    * @param schemaResolver resolver that resolves the resource schemas in {@code resourceSchemas}
    */
   public RestLiResourceRelationship(ResourceSchemaCollection resourceSchemas,
-                                    DataSchemaResolver schemaResolver)
+      DataSchemaResolver schemaResolver)
   {
     _resourceSchemas = resourceSchemas;
     _schemaResolver = schemaResolver;
@@ -73,8 +71,8 @@
   }
 
   public RestLiResourceRelationship(ResourceSchemaCollection resourceSchemas,
-                                    DataSchemaResolver schemaResolver,
-                                    boolean isParallel)
+      DataSchemaResolver schemaResolver,
+      boolean isParallel)
   {
     _isParallel = isParallel;
     _resourceSchemas = resourceSchemas;
@@ -98,7 +96,7 @@
    * @param schemaParser parser that parses text into {@link DataSchema}
    */
   public RestLiResourceRelationship(ResourceSchemaCollection resourceSchemas,
-                                    PegasusSchemaParser schemaParser)
+      PegasusSchemaParser schemaParser)
   {
     _resourceSchemas = resourceSchemas;
     _schemaResolver = null;
@@ -184,7 +182,7 @@
     {
       @Override
       public void visitResourceSchema(VisitContext visitContext,
-                                      ResourceSchema resourceSchema)
+          ResourceSchema resourceSchema)
       {
         final String schema = resourceSchema.getSchema();
         // ActionSet resources do not have a schema
@@ -200,7 +198,7 @@
 
       @Override
       public void visitCollectionResource(VisitContext visitContext,
-                                          CollectionSchema collectionSchema)
+          CollectionSchema collectionSchema)
       {
         final IdentifierSchema id = collectionSchema.getIdentifier();
 
@@ -223,7 +221,7 @@
 
       @Override
       public void visitAssociationResource(VisitContext visitContext,
-                                           AssociationSchema associationSchema)
+          AssociationSchema associationSchema)
       {
         for (AssocKeySchema key : associationSchema.getAssocKeys())
         {
@@ -237,9 +235,9 @@
 
       @Override
       public void visitParameter(VisitContext visitContext,
-                                 RecordTemplate parentResource,
-                                 Object parentMethodSchema,
-                                 ParameterSchema parameterSchema)
+          RecordTemplate parentResource,
+          Object parentMethodSchema,
+          ParameterSchema parameterSchema)
       {
         String parameterTypeString = parameterSchema.getType();
         if (isInlineSchema(parameterTypeString)) // the parameter type field contains a inline schema, so we traverse into it
@@ -270,8 +268,8 @@
 
       @Override
       public void visitFinder(VisitContext visitContext,
-                              RecordTemplate parentResource,
-                              FinderSchema finderSchema)
+          RecordTemplate parentResource,
+          FinderSchema finderSchema)
       {
         final MetadataSchema metadata = finderSchema.getMetadata();
         if (metadata != null)
@@ -286,9 +284,9 @@
 
       @Override
       public void visitAction(VisitContext visitContext,
-                              RecordTemplate parentResource,
-                              ResourceLevel resourceLevel,
-                              ActionSchema actionSchema)
+          RecordTemplate parentResource,
+          ResourceLevel resourceLevel,
+          ActionSchema actionSchema)
       {
         final String returns = actionSchema.getReturns();
         if (returns != null)
@@ -378,9 +376,7 @@
 
       private void unthreadSafeConnecting(VisitContext visitContext, final NamedDataSchema schema) {
         final Node<NamedDataSchema> schemaNode = _relationships.get(schema);
-        synchronized (_outerLock) {
-          _dataModels.put(schema.getFullName(), schema);
-        }
+        _dataModels.put(schema.getFullName(), schema);
 
         final DataSchemaTraverse traveler = new DataSchemaTraverse();
         traveler.traverse(schema, new DataSchemaTraverse.Callback()
@@ -391,10 +387,7 @@
             if (nestedSchema instanceof RecordDataSchema && nestedSchema != schema)
             {
               final RecordDataSchema nestedRecordSchema = (RecordDataSchema) nestedSchema;
-              synchronized (_innerLock) {
-                _dataModels.put(nestedRecordSchema.getFullName(), nestedRecordSchema);
-              }
-
+              _dataModels.put(nestedRecordSchema.getFullName(), nestedRecordSchema);
               final Node<RecordDataSchema> node = _relationships.get(nestedRecordSchema);
               schemaNode.addAdjacentNode(node);
             }
@@ -421,7 +414,6 @@
 
     };
 
-<<<<<<< HEAD
     if (_isParallel)
     {
       ResourceSchemaCollection.parallelVisitResource(_resourceSchemas.getResources().values(), visitor);
@@ -431,24 +423,14 @@
       ResourceSchemaCollection.visitResources(_resourceSchemas.getResources().values(), visitor);
     }
 
-=======
-    ResourceSchemaCollection.parallelVisitResource(_resourceSchemas.getResources().values(), visitor);
->>>>>>> 91eb1b8c
   }
 
   private boolean _isParallel = false;
   private final ResourceSchemaCollection _resourceSchemas;
   private final DataSchemaResolver _schemaResolver;
   private final PegasusSchemaParser _schemaParser;
-<<<<<<< HEAD
   private final SortedMap<String, NamedDataSchema> _dataModels;
   private final Graph _relationships = new Graph();
   private final Byte[] _extractSchemaLock = new Byte[0];
   private final Byte[] _connectResourceLock = new Byte[0];
-=======
-  private final SortedMap<String, NamedDataSchema> _dataModels = new TreeMap<>();
-  private final Graph _relationships = new Graph();
-  private final Byte[] _outerLock = new Byte[0];
-  private final Byte[] _innerLock = new Byte[0];
->>>>>>> 91eb1b8c
 }